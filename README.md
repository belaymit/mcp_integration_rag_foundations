--- conflicted
+++ resolved
@@ -166,13 +166,6 @@
 
 ### Usage
 
-<<<<<<< HEAD
-To run the project, execute:
-
-```sh
-npm start
-```
-=======
 #### Quick Start with Docker Compose
 
 The easiest way to run the MCP environment:
@@ -180,13 +173,29 @@
 ```sh
 # Start all MCP servers
 ./start-mcp-env.sh
->>>>>>> 3b5b5841
 
 # Or manually:
 docker compose up -d
 ```
 
-<<<<<<< HEAD
+#### Stop the Environment
+
+When finished for the day:
+
+```sh
+docker compose down
+```
+
+#### Manual Setup
+
+To run individual components:
+
+```sh
+npm start
+```
+
+### Run tests
+
 To run tests, use:
 
 ```sh
@@ -196,51 +205,14 @@
 ### Deployment
 
 This project is for local development. For deployment, consider Docker containers.
-=======
-#### Stop the Environment
-
-When finished for the day:
-
-```sh
-docker compose down
-```
-
-#### Manual Setup
-
-To run individual components:
-
-```sh
-npm start
-```
-
-### Run tests
-
-To run tests, use:
->>>>>>> 3b5b5841
-
-```sh
-npm test
-```
-
-<<<<<<< HEAD
+
+## 👥 Authors <a name="authors"></a>
+
 👤 **Belay Birhanu G.**
 
 - GitHub: [@githubhandle](https://github.com/belaymit)
 - LinkedIn: [LinkedIn](https://www.linkedin.com/in/belay-bgwa/)
 
-=======
-### Deployment
-
-This project is for local development. For deployment, consider Docker containers.
-
-## 👥 Authors <a name="authors"></a>
-
-👤 **Belay Birhanu G.**
-
-- GitHub: [@githubhandle](https://github.com/belaymit)
-- LinkedIn: [LinkedIn](https://www.linkedin.com/in/belay-bgwa/)
-
->>>>>>> 3b5b5841
 
 <p align="right">(<a href="#readme-top">back to top</a>)</p>
 
